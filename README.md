--- conflicted
+++ resolved
@@ -10,10 +10,6 @@
 ## groupby.py
 
 Concatenates lines from stdin that match a regular expression. Please see docstring.
-<<<<<<< HEAD
-
-=======
->>>>>>> d0306069
 
 ## extract.py
 
